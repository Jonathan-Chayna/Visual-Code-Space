--- conflicted
+++ resolved
@@ -1,15 +1,10 @@
 <?xml version="1.0" encoding="utf-8"?>
 <LinearLayout
   xmlns:android="http://schemas.android.com/apk/res/android"
-  xmlns:app="http://schemas.android.com/apk/res-auto"
   android:layout_height="wrap_content"
   android:layout_width="match_parent"
-<<<<<<< HEAD
   android:gravity="center_vertical"
   android:padding="8dp">
-=======
-  android:background="@drawable/ripple_effect">
->>>>>>> 4e05a280
 
   <ViewFlipper
     android:layout_height="wrap_content"
@@ -18,8 +13,8 @@
     android:id="@+id/toggle_root">
 
     <ImageView
-      android:layout_height="24dp"
-      android:layout_width="24dp"
+      android:layout_height="@dimen/dimen22dp"
+      android:layout_width="@dimen/dimen22dp"
       android:src="@drawable/chevron_down"
       android:id="@+id/toggle" />
 
