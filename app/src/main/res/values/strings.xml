--- conflicted
+++ resolved
@@ -20,26 +20,6 @@
   <string name="menu_recentfiles">Recent Files</string>
   <string name="menu_settings">Settings</string>
 
-<<<<<<< HEAD
-    <!-- Buttons And Titles -->
-    <string name="saved_files">Saved files</string>
-    <string name="existing_file">A file with this name already exists!</string>
-    <string name="newfilemanagertab">New files tab</string>
-    <string name="delete">Delete</string>
-    <string name="delete_message">Delete NAME?</string>
-    <string name="create">Create</string>
-    <string name="cancel">Cancel</string>
-    <string name="file">File</string>
-    <string name="folder">Folder</string>
-    <string name="open_folder">Open Folder</string>
-    <string name="open_recent">Open Recent</string>
-    <string name="file_name_hint">File name:</string>
-    <string name="folder_name_hint">Folder name:</string>
-    <string name="newlyopenedfile">Newly Opened Files</string>
-    <string name="folder_not_yet_opened">You have not yet opened a folder.</string>
-    <string name="no_folder_opened">NO FOLDER OPENED</string>
-    <string name="explorer">EXPLORER</string>
-=======
   <!-- Buttons And Titles -->
   <string name="saved_files">Saved files</string>
   <string name="existing_file">A file with this name already exists!</string>
@@ -50,11 +30,14 @@
   <string name="cancel">Cancel</string>
   <string name="file">File</string>
   <string name="folder">Folder</string>
+  <string name="open_folder">Open Folder</string>
+  <string name="open_recent">Open Recent</string>
   <string name="file_name_hint">File name:</string>
   <string name="folder_name_hint">Folder name:</string>
   <string name="newlyopenedfile">Newly Opened Files</string>
->>>>>>> 3d839d9e
-
+  <string name="folder_not_yet_opened">You have not yet opened a folder.</string>
+  <string name="no_folder_opened">NO FOLDER OPENED</string>
+  <string name="explorer">EXPLORER</string>
   <string name="search">Search</string>
   <string name="replace">Replace</string>
   <string name="file_manager_title">File Manager</string>
