<?xml version="1.0" encoding="utf-8"?>
<menu
  xmlns:android="http://schemas.android.com/apk/res/android"
  xmlns:app="http://schemas.android.com/apk/res-auto">

  <item
    android:id="@+id/menu_undo"
    android:icon="@drawable/ic_undo"
    android:title="@string/undo"
    app:showAsAction="always" />
  <item
    android:id="@+id/menu_redo"
    android:icon="@drawable/ic_redo"
    android:title="@string/redo"
    app:showAsAction="always" />
  <item
    android:id="@+id/menu_compile"
    android:icon="@drawable/ic_play"
    android:title="@string/menu_execute"
    app:showAsAction="always" />

  <item
<<<<<<< HEAD
    android:id="@+id/menu_undo"
    android:icon="@drawable/ic_undo"
    android:title="Undo"
    app:showAsAction="always" />
  <item
    android:id="@+id/menu_redo"
    android:icon="@drawable/ic_redo"
    android:title="Redo"
    app:showAsAction="always" />
=======
    android:id="@+id/menu_folder"
    android:icon="@drawable/ic_folder"
    android:title="@string/file"
    app:showAsAction="ifRoom">
    <menu>
      <item
        android:id="@+id/menu_save"
        android:icon="@drawable/ic_save"
        android:title="@string/menu_save" />
    </menu>
  </item>
>>>>>>> 9a4a2314
  <item
    android:id="@+id/menu_editor"
    android:icon="@drawable/pencil"
    android:title="@string/edit"
    app:showAsAction="ifRoom">
    <menu>
      <item
<<<<<<< HEAD
        android:id="@+id/menu_save"
        android:icon="@drawable/ic_save"
        android:title="@string/menu_save" />
      <item
        android:id="@+id/menu_compile"
        android:icon="@drawable/ic_play"
        android:title="@string/menu_execute" />
      <item
=======
>>>>>>> 9a4a2314
        android:id="@+id/menu_search"
        android:icon="@drawable/ic_search"
        android:title="@string/menu_search" />
      <item
        android:id="@+id/menu_format"
        android:icon="@drawable/format_align_left"
        android:title="@string/menu_format" />
    </menu>
  </item>
  <item
    android:id="@+id/menu_settings"
    android:title="@string/menu_settings" />
  <item
    android:id="@+id/menu_terminal"
    android:title="Terminal" />
</menu><|MERGE_RESOLUTION|>--- conflicted
+++ resolved
@@ -20,47 +20,16 @@
     app:showAsAction="always" />
 
   <item
-<<<<<<< HEAD
-    android:id="@+id/menu_undo"
-    android:icon="@drawable/ic_undo"
-    android:title="Undo"
-    app:showAsAction="always" />
-  <item
-    android:id="@+id/menu_redo"
-    android:icon="@drawable/ic_redo"
-    android:title="Redo"
-    app:showAsAction="always" />
-=======
-    android:id="@+id/menu_folder"
-    android:icon="@drawable/ic_folder"
-    android:title="@string/file"
-    app:showAsAction="ifRoom">
-    <menu>
-      <item
-        android:id="@+id/menu_save"
-        android:icon="@drawable/ic_save"
-        android:title="@string/menu_save" />
-    </menu>
-  </item>
->>>>>>> 9a4a2314
-  <item
     android:id="@+id/menu_editor"
     android:icon="@drawable/pencil"
     android:title="@string/edit"
     app:showAsAction="ifRoom">
     <menu>
       <item
-<<<<<<< HEAD
-        android:id="@+id/menu_save"
-        android:icon="@drawable/ic_save"
-        android:title="@string/menu_save" />
-      <item
         android:id="@+id/menu_compile"
         android:icon="@drawable/ic_play"
         android:title="@string/menu_execute" />
       <item
-=======
->>>>>>> 9a4a2314
         android:id="@+id/menu_search"
         android:icon="@drawable/ic_search"
         android:title="@string/menu_search" />
@@ -74,6 +43,9 @@
     android:id="@+id/menu_settings"
     android:title="@string/menu_settings" />
   <item
+    android:id="@+id/menu_save"
+    android:title="@string/menu_save" />
+  <item
     android:id="@+id/menu_terminal"
     android:title="Terminal" />
 </menu>