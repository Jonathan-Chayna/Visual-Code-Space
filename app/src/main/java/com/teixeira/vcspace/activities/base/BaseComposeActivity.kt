/*
 * This file is part of Visual Code Space.
 *
 * Visual Code Space is free software: you can redistribute it and/or modify it under the terms of
 * the GNU General Public License as published by the Free Software Foundation, either version 3 of
 * the License, or (at your option) any later version.
 *
 * Visual Code Space is distributed in the hope that it will be useful, but WITHOUT ANY WARRANTY;
 * without even the implied warranty of MERCHANTABILITY or FITNESS FOR A PARTICULAR PURPOSE. See the
 * GNU General Public License for more details.
 *
 * You should have received a copy of the GNU General Public License along with Visual Code Space.
 * If not, see <https://www.gnu.org/licenses/>.
 */

package com.teixeira.vcspace.activities.base

import android.Manifest
import android.content.Intent
import android.graphics.Color
import android.net.Uri
import android.os.Build
import android.os.Bundle
import android.os.Environment
import android.provider.Settings
import androidx.activity.ComponentActivity
import androidx.activity.SystemBarStyle
import androidx.activity.compose.BackHandler
import androidx.activity.compose.setContent
import androidx.activity.enableEdgeToEdge
import androidx.compose.foundation.isSystemInDarkTheme
import androidx.compose.foundation.layout.Arrangement
import androidx.compose.foundation.layout.Column
import androidx.compose.foundation.layout.Row
import androidx.compose.foundation.layout.Spacer
import androidx.compose.foundation.layout.fillMaxSize
import androidx.compose.foundation.layout.fillMaxWidth
import androidx.compose.foundation.layout.height
import androidx.compose.foundation.layout.padding
import androidx.compose.material3.Button
import androidx.compose.material3.ElevatedCard
import androidx.compose.material3.ExperimentalMaterial3Api
import androidx.compose.material3.MaterialTheme
import androidx.compose.material3.OutlinedButton
import androidx.compose.material3.Scaffold
import androidx.compose.material3.Text
import androidx.compose.runtime.Composable
import androidx.compose.runtime.CompositionLocalProvider
import androidx.compose.runtime.DisposableEffect
import androidx.compose.runtime.LaunchedEffect
import androidx.compose.runtime.getValue
import androidx.compose.runtime.mutableStateOf
import androidx.compose.runtime.remember
import androidx.compose.runtime.rememberUpdatedState
import androidx.compose.runtime.saveable.rememberSaveable
import androidx.compose.runtime.setValue
import androidx.compose.ui.Modifier
import androidx.compose.ui.res.stringResource
import androidx.compose.ui.text.font.FontFamily
import androidx.compose.ui.text.font.FontWeight
import androidx.compose.ui.unit.dp
import androidx.lifecycle.Lifecycle
import androidx.lifecycle.LifecycleEventObserver
import androidx.lifecycle.compose.LocalLifecycleOwner
import androidx.lifecycle.lifecycleScope
import com.blankj.utilcode.util.AppUtils
import com.blankj.utilcode.util.PathUtils
import com.google.accompanist.permissions.ExperimentalPermissionsApi
import com.google.accompanist.permissions.MultiplePermissionsState
import com.google.accompanist.permissions.rememberMultiplePermissionsState
import com.teixeira.vcspace.app.strings
import com.teixeira.vcspace.core.components.common.VCSpaceLargeTopBar
import com.teixeira.vcspace.core.settings.Settings.General.rememberFollowSystemTheme
import com.teixeira.vcspace.core.settings.Settings.General.rememberIsDarkMode
import com.teixeira.vcspace.ui.LocalToastHostState
import com.teixeira.vcspace.ui.ToastHost
import com.teixeira.vcspace.ui.rememberToastHostState
import com.teixeira.vcspace.ui.theme.VCSpaceTheme
import com.teixeira.vcspace.utils.isStoragePermissionGranted
import java.io.File

abstract class BaseComposeActivity : ComponentActivity() {
  @OptIn(ExperimentalPermissionsApi::class)
  override fun onCreate(savedInstanceState: Bundle?) {
    super.onCreate(savedInstanceState)
    enableEdgeToEdge()
    setupKotlinStdlib()

    setContent {
      VCSpaceTheme {
        val systemBarFollowThemeState by rememberSaveable { mutableStateOf(true) }

        val followSystemTheme by rememberFollowSystemTheme()
        val localDarkTheme by rememberIsDarkMode()
        val systemDarkTheme = isSystemInDarkTheme()

        val darkTheme by remember(followSystemTheme, localDarkTheme, systemDarkTheme) {
          mutableStateOf(if (followSystemTheme) systemDarkTheme else localDarkTheme)
        }

        LaunchedEffect(darkTheme, systemBarFollowThemeState) {
          enableEdgeToEdge(
            statusBarStyle = SystemBarStyle.auto(
              Color.TRANSPARENT,
              Color.TRANSPARENT,
            ) { darkTheme || !systemBarFollowThemeState },
            navigationBarStyle = SystemBarStyle.auto(
              Color.TRANSPARENT,
              Color.TRANSPARENT,
            ) { darkTheme || !systemBarFollowThemeState }
          )
        }

        val storagePermissionsState = rememberMultiplePermissionsState(
          listOf(
            Manifest.permission.READ_EXTERNAL_STORAGE,
            Manifest.permission.WRITE_EXTERNAL_STORAGE
          )
        )
        var hasPermission by remember { mutableStateOf(isStoragePermissionGranted()) }

        ObserveLifecycleEvents { event ->
          if (event == Lifecycle.Event.ON_RESUME) {
            hasPermission = if (Build.VERSION.SDK_INT >= Build.VERSION_CODES.R) {
              Environment.isExternalStorageManager()
            } else {
              storagePermissionsState.allPermissionsGranted
            }
          }
        }

        ProvideBaseCompositionLocals {

          if (hasPermission) {
            MainScreen()
          } else {
            SetupPermissionScreen(storagePermissionsState)
          }

          ToastHost()
        }
      }
    }
  }

  @Composable
  private fun ProvideBaseCompositionLocals(content: @Composable () -> Unit) {
    val toastHostState = rememberToastHostState()

    CompositionLocalProvider(
      LocalLifecycleScope provides lifecycleScope,
      LocalLayoutInflater provides layoutInflater,
      LocalToastHostState provides toastHostState,
      content = content
    )
  }

  @Composable
  protected abstract fun MainScreen()

  @OptIn(ExperimentalPermissionsApi::class, ExperimentalMaterial3Api::class)
  @Composable
  private fun SetupPermissionScreen(permissionsState: MultiplePermissionsState) {
    Scaffold(
      topBar = {
        VCSpaceLargeTopBar(
          title = {
            Text(
              text = stringResource(strings.app_name),
              fontWeight = FontWeight.ExtraBold,
              fontFamily = FontFamily.SansSerif,
            )
          }
        )
      }
    ) { innerPadding ->
      BackHandler(onBack = AppUtils::exitApp)

      Column(
        modifier = Modifier
          .padding(innerPadding)
          .fillMaxSize()
          .padding(16.dp)
      ) {
        Text(
          text = stringResource(strings.file_storage_access),
          style = MaterialTheme.typography.headlineMedium,
          modifier = Modifier.padding(start = 4.dp)
        )

        Spacer(modifier = Modifier.height(10.dp))

        ElevatedCard {
          Text(
            text = stringResource(strings.file_storage_access_message),
            modifier = Modifier.padding(16.dp)
          )
        }

        Spacer(modifier = Modifier.height(10.dp))

        Row(
          horizontalArrangement = Arrangement.spacedBy(12.dp),
          modifier = Modifier.padding(horizontal = 4.dp)
        ) {

          OutlinedButton(
            onClick = AppUtils::exitApp,
            modifier = Modifier
              .fillMaxWidth()
              .weight(1f)
          ) {
            Text(stringResource(strings.exit))
          }

          Button(
            onClick = {
              if (Build.VERSION.SDK_INT >= Build.VERSION_CODES.R) {
                try {
                  val intent = Intent(Settings.ACTION_MANAGE_APP_ALL_FILES_ACCESS_PERMISSION)
                  intent.data = Uri.parse("package:${packageName}")
                  startActivity(intent)
                } catch (e: Exception) {
                  val intent = Intent(Settings.ACTION_MANAGE_ALL_FILES_ACCESS_PERMISSION)
                  startActivity(intent)
                }
              } else {
                permissionsState.launchMultiplePermissionRequest()
              }
            },
            modifier = Modifier
              .fillMaxWidth()
              .weight(1f)
          ) {
            Text(stringResource(strings.file_storage_access_grant))
          }
        }
      }
    }
  }

  private fun setupKotlinStdlib() {
    val filesDir = PathUtils.getExternalAppFilesPath()
    val kotlinStdlib = "$filesDir/kotlin-stdlib.jar"

    if (!File(kotlinStdlib).exists()) {
      assets.open("kotlin-stdlib-2.0.20.jar").use { input ->
        File(kotlinStdlib).outputStream().use { output ->
          input.copyTo(output)
        }
      }
    }

    System.setProperty("kotlin.java.stdlib.jar", kotlinStdlib)
  }
}

@Composable
fun ObserveLifecycleEvents(onStateChanged: (Lifecycle.Event) -> Unit) {
<<<<<<< HEAD
  val lifecycleOwner = LocalLifecycleOwner.current
  DisposableEffect(lifecycleOwner) {
    val observer = LifecycleEventObserver { _, event ->
      onStateChanged(event)
=======
  val currentOnStateChanged by rememberUpdatedState(onStateChanged)

  val lifecycleOwner = LocalLifecycleOwner.current
  DisposableEffect(lifecycleOwner) {
    val observer = LifecycleEventObserver { _, event ->
      currentOnStateChanged(event)
>>>>>>> f5f9f6cc
    }

    lifecycleOwner.lifecycle.addObserver(observer)

    onDispose {
      lifecycleOwner.lifecycle.removeObserver(observer)
    }
  }
}<|MERGE_RESOLUTION|>--- conflicted
+++ resolved
@@ -257,19 +257,12 @@
 
 @Composable
 fun ObserveLifecycleEvents(onStateChanged: (Lifecycle.Event) -> Unit) {
-<<<<<<< HEAD
-  val lifecycleOwner = LocalLifecycleOwner.current
-  DisposableEffect(lifecycleOwner) {
-    val observer = LifecycleEventObserver { _, event ->
-      onStateChanged(event)
-=======
   val currentOnStateChanged by rememberUpdatedState(onStateChanged)
 
   val lifecycleOwner = LocalLifecycleOwner.current
   DisposableEffect(lifecycleOwner) {
     val observer = LifecycleEventObserver { _, event ->
       currentOnStateChanged(event)
->>>>>>> f5f9f6cc
     }
 
     lifecycleOwner.lifecycle.addObserver(observer)
