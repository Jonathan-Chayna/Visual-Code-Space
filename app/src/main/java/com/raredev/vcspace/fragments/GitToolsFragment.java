package com.raredev.vcspace.fragments;

import android.os.Bundle;
import android.os.Environment;
import android.util.Log;
import android.view.LayoutInflater;
import android.view.View;
import android.view.ViewGroup;
import androidx.annotation.Nullable;
import androidx.fragment.app.Fragment;
import com.blankj.utilcode.util.ThreadUtils;
import com.raredev.common.task.TaskExecutor;
import com.raredev.common.util.DialogUtils;
import com.raredev.vcspace.R;
import com.raredev.vcspace.databinding.FragmentGitToolsBinding;
import com.raredev.vcspace.events.FileEvent;
import com.raredev.vcspace.git.CloneRepository;
import com.raredev.vcspace.git.utils.GitUtils;
import com.raredev.vcspace.util.ILogger;
import com.raredev.vcspace.util.ViewUtils;
import java.io.File;
import java.io.IOException;
import org.eclipse.jgit.api.errors.GitAPIException;
import org.greenrobot.eventbus.EventBus;
import org.greenrobot.eventbus.Subscribe;
import org.greenrobot.eventbus.ThreadMode;

public class GitToolsFragment extends Fragment {
  private final String LOG_TAG = GitToolsFragment.class.getSimpleName();
  private FragmentGitToolsBinding binding;

  private CloneRepository cloneRepo;
  private GitUtils repository;
  private File repoPath;

  @Nullable
  @Override
  public View onCreateView(
      LayoutInflater inflater, ViewGroup container, Bundle savedInstanceState) {
    binding = FragmentGitToolsBinding.inflate(inflater, container, false);
    cloneRepo = new CloneRepository(requireContext());
    ViewUtils.rotateChevron(ViewUtils.isExpanded(binding.expandableLayout), binding.downButton);

    File idePath = new File(Environment.getExternalStorageDirectory(), "/VCSpace/");
    if (!idePath.exists()) {
      idePath.mkdirs();
    }
    cloneRepo.setDirectory(idePath);
    binding.cloneRepo.setOnClickListener(
        v -> {
          cloneRepo.cloneRepository();
          cloneRepo.setListener(
              new CloneRepository.CloneListener() {

                @Override
                public void onCloneSuccess(File output) {
                  ((ToolsFragment) getParentFragment()).parseRootFolderToFileManager(output);
                  ILogger.info(LOG_TAG, "Cloned to: " + output.toString());
                }

                @Override
                public void onCloneFailed(String message) {
                  DialogUtils.newErrorDialog(requireContext(), "Clone error", message);
                  ILogger.error(LOG_TAG, "Clone failed: " + message);
                }
              });
        });

    binding.expandCollapse.setOnClickListener(
        v -> {
          expandCollapseView();
        });
    binding.initRepo.setOnClickListener(
        v -> {
          if (repository != null && repoPath != null) {
            try {
              repository.init(repoPath.getParentFile());
              loadRepositoryInformationsTask();
            } catch (GitAPIException e) {
              e.printStackTrace();
            }
          }
        });
    return binding.getRoot();
  }

  @Override
  public void onViewCreated(View view, Bundle savedInstanceState) {
    super.onViewCreated(view, savedInstanceState);
  }

  @Override
  public void onResume() {
    super.onResume();
    loadRepositoryInformationsTask();
  }

  @Override
  public void onStart() {
    super.onStart();
    EventBus.getDefault().register(this);
  }

  @Override
  public void onStop() {
    EventBus.getDefault().unregister(this);
    super.onStop();
  }

  @Override
  public void onDestroyView() {
    super.onDestroyView();
    binding = null;
  }

  @Subscribe(threadMode = ThreadMode.MAIN)
  public void openRepository(FileEvent event) {
    if (event.getFile() != null) {
      repoPath = new File(event.getFile(), ".git");
      doOpenRepository();
    } else {
      repoPath = null;
      repository = null;
    }
    updateViews();
  }

  private void doOpenRepository() {
    try {
      repository = new GitUtils(repoPath);
<<<<<<< HEAD
=======
      if (!repoPath.exists()) {
        //repository.init(repoPath.getParentFile());
      }
      ILogger.info(LOG_TAG, "Opened repository");
>>>>>>> 074119d4
    } catch (IOException ioe) {
      ILogger.error(LOG_TAG, Log.getStackTraceString(ioe));
    }
  }

  public void loadRepositoryInformationsTask() {
    if (repoPath == null) {
      return;
    }
    if (!repoPath.exists()) {
      binding.modifications.setText(R.string.error_this_folder_is_not_a_repository);
<<<<<<< HEAD
      binding.initRepo.setVisibility(View.VISIBLE);
=======
      ILogger.error(LOG_TAG, ".git not found");
>>>>>>> 074119d4
      return;
    }
    binding.initRepo.setVisibility(View.GONE);
    binding.modifications.setText(R.string.loading);
    
    TaskExecutor.executeAsyncProvideError(
        () -> {
          try {
            String info = repository.getStatusAsString();

            ThreadUtils.runOnUiThread(() -> binding.modifications.setText(info));
          } catch (GitAPIException gite) {
            ILogger.error(LOG_TAG, Log.getStackTraceString(gite));
          }
          return null;
        },
        (result, error) -> {
          if (error != null) {
            binding.modifications.setText(error.toString());
          }
        });
    
  }

  // I'll make this more beautiful in the future, for now it's just a test
  private String loadRepositoryInformations() throws GitAPIException, IOException {
    StringBuilder sb = new StringBuilder();

    sb.append("------- Current commit -------\n");
    sb.append("Message: " + repository.getCommitMessage(repository.getCurrentCommitId()));
    sb.append("Id: " + repository.getCurrentCommitId().getName() + "\n");

    sb.append("\n------- Modified -------\n");
    for (String modifiedFile : repository.getStatus().getModified()) {
      sb.append(modifiedFile + "\n");
    }

    sb.append("\n------- Untracked -------\n");
    for (String untracked : repository.getStatus().getUntracked()) {
      sb.append(untracked + "\n");
    }
    return sb.toString();
  }

  private void expandCollapseView() {
    if (ViewUtils.isExpanded(binding.expandableLayout)) {
      ViewUtils.collapse(binding.expandableLayout);
      ViewUtils.rotateChevron(false, binding.downButton);
    } else {
      ViewUtils.expand(binding.expandableLayout);
      ViewUtils.rotateChevron(true, binding.downButton);
    }
    updateViews();
  }

  private void updateViews() {
    if (repoPath != null) {
      binding.repositoryName.setText(repoPath.getParentFile().getName());
      binding.containerTools.setVisibility(View.GONE);
      binding.containerRepository.setVisibility(View.VISIBLE);
    } else {
      binding.repositoryName.setText(com.raredev.vcspace.git.R.string.git_tools);
      binding.containerTools.setVisibility(View.VISIBLE);
      binding.containerRepository.setVisibility(View.GONE);
    }
  }
  
  private void updateProgress() {
    
  }
}<|MERGE_RESOLUTION|>--- conflicted
+++ resolved
@@ -128,13 +128,7 @@
   private void doOpenRepository() {
     try {
       repository = new GitUtils(repoPath);
-<<<<<<< HEAD
-=======
-      if (!repoPath.exists()) {
-        //repository.init(repoPath.getParentFile());
-      }
       ILogger.info(LOG_TAG, "Opened repository");
->>>>>>> 074119d4
     } catch (IOException ioe) {
       ILogger.error(LOG_TAG, Log.getStackTraceString(ioe));
     }
@@ -146,11 +140,8 @@
     }
     if (!repoPath.exists()) {
       binding.modifications.setText(R.string.error_this_folder_is_not_a_repository);
-<<<<<<< HEAD
       binding.initRepo.setVisibility(View.VISIBLE);
-=======
       ILogger.error(LOG_TAG, ".git not found");
->>>>>>> 074119d4
       return;
     }
     binding.initRepo.setVisibility(View.GONE);
