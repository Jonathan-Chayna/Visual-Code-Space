--- conflicted
+++ resolved
@@ -3,16 +3,11 @@
 import android.app.Application;
 import android.content.BroadcastReceiver;
 import android.content.Context;
-<<<<<<< HEAD
+import android.content.Intent;
+import android.content.IntentFilter;
 import android.util.Log;
 import androidx.appcompat.app.AppCompatDelegate;
-=======
-import android.content.Intent;
-import android.content.IntentFilter;
-import androidx.appcompat.app.AppCompatDelegate;
-import com.google.android.material.color.DynamicColors;
 import com.raredev.common.util.ILogger;
->>>>>>> bb4d7808
 import com.raredev.vcspace.actions.ActionManager;
 import com.raredev.vcspace.actions.editor.CloseAllAction;
 import com.raredev.vcspace.actions.editor.CloseFileAction;
@@ -22,14 +17,15 @@
 import com.raredev.vcspace.actions.file.CreateFolderAction;
 import com.raredev.vcspace.actions.file.DeleteFileAction;
 import com.raredev.vcspace.actions.file.RenameFileAction;
+import com.raredev.vcspace.actions.main.OpenDrawerAction;
+import com.raredev.vcspace.actions.main.text.RedoAction;
+import com.raredev.vcspace.actions.main.text.UndoAction;
 import com.raredev.vcspace.fragments.SettingsFragment;
-import com.raredev.vcspace.util.ILogger;
 import io.github.rosemoe.sora.langs.textmate.registry.FileProviderRegistry;
 import io.github.rosemoe.sora.langs.textmate.registry.GrammarRegistry;
 import io.github.rosemoe.sora.langs.textmate.registry.ThemeRegistry;
 import io.github.rosemoe.sora.langs.textmate.registry.model.ThemeModel;
 import io.github.rosemoe.sora.langs.textmate.registry.provider.AssetsFileResolver;
-import java.util.concurrent.CompletableFuture;
 import org.eclipse.tm4e.core.registry.IThemeSource;
 
 public class VCSpaceApplication extends Application {
@@ -49,9 +45,20 @@
     loadTextMate();
   }
 
+  @Override
+  public void onTerminate() {
+    unregisterShutdownReceiver();
+    super.onTerminate();
+  }
+
   private void registerActions() {
     ActionManager manager = ActionManager.getInstance();
     manager.clear();
+    // Main toolbar
+    manager.registerAction(new UndoAction());
+    manager.registerAction(new RedoAction());
+    manager.registerAction(new OpenDrawerAction());
+    
     // Editor
     manager.registerAction(new CloseFileAction());
     manager.registerAction(new CloseOthersAction());
@@ -65,7 +72,6 @@
     manager.registerAction(new DeleteFileAction());
   }
 
-<<<<<<< HEAD
   private void loadTextMate() {
     // Load editor themes
     try {
@@ -91,11 +97,7 @@
     } catch (Exception e) {
       ILogger.error(
           "LanguageLoader", "Error when trying to load languages: \t" + Log.getStackTraceString(e));
-=======
-  @Override
-  public void onTerminate() {
-    unregisterShutdownReceiver();
-    super.onTerminate();
+    }
   }
 
   private void registerShutdownReceiver() {
@@ -112,7 +114,6 @@
     @Override
     public void onReceive(Context context, Intent intent) {
       ILogger.clear();
->>>>>>> bb4d7808
     }
   }
 }