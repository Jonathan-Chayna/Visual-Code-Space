package com.raredev.vcspace.activity;

import android.content.Intent;
import android.content.SharedPreferences;
import android.net.Uri;
import android.util.Log;
import android.view.Menu;
import android.view.MenuItem;
import android.view.View;
import androidx.activity.result.ActivityResultLauncher;
import androidx.activity.result.contract.ActivityResultContracts;
import androidx.appcompat.app.ActionBarDrawerToggle;
import androidx.core.view.GravityCompat;
import androidx.lifecycle.ViewModelProvider;
import com.blankj.utilcode.util.ToastUtils;
import com.google.android.material.tabs.TabLayout;
import com.raredev.common.util.FileUtil;
import com.raredev.common.util.ILogger;
import com.raredev.common.util.Utils;
import com.raredev.vcspace.R;
import com.raredev.vcspace.SimpleExecuter;
import com.raredev.vcspace.actions.ActionData;
import com.raredev.vcspace.actions.ActionManager;
import com.raredev.vcspace.actions.ActionPlaces;
import com.raredev.vcspace.databinding.ActivityMainBinding;
import com.raredev.vcspace.fragments.ToolsFragment;
import com.raredev.vcspace.ui.editor.CodeEditorView;
import com.raredev.vcspace.ui.editor.Symbol;
import com.raredev.vcspace.ui.editor.manager.EditorManager;
import com.raredev.vcspace.ui.viewmodel.EditorViewModel;
<<<<<<< HEAD
import com.raredev.vcspace.util.ILogger;
import com.raredev.vcspace.util.PreferencesUtils;
=======
import io.github.rosemoe.sora.langs.textmate.registry.FileProviderRegistry;
import io.github.rosemoe.sora.langs.textmate.registry.GrammarRegistry;
>>>>>>> bb4d7808
import io.github.rosemoe.sora.langs.textmate.registry.ThemeRegistry;
import io.github.rosemoe.sora.widget.CodeEditor;
import java.io.File;
import java.io.IOException;
import java.io.OutputStream;

public class MainActivity extends VCSpaceActivity
    implements SharedPreferences.OnSharedPreferenceChangeListener {
  private final String LOG_TAG = MainActivity.class.getSimpleName();
  public ActivityMainBinding binding;

  public EditorViewModel viewModel;
  public EditorManager editorManager;

  private MenuItem undo;
  private MenuItem redo;

  public final Runnable updateMenuItem =
      () -> {
        CodeEditorView editor = editorManager.getCurrentEditor();
        if (editor != null) {
          undo.setEnabled(editor.canUndo());
          redo.setEnabled(editor.canRedo());
        }
      };

  private ActivityResultLauncher<Intent> launcher;
  private ActivityResultLauncher<String> createFile;
  private ActivityResultLauncher<String> pickFile;

  @Override
  public View getLayout() {
    binding = ActivityMainBinding.inflate(getLayoutInflater());
    return binding.getRoot();
  }

  @Override
  public void onCreate() {
    setSupportActionBar(binding.toolbar);
    ActionBarDrawerToggle toggle =
        new ActionBarDrawerToggle(
            this, binding.drawerLayout, binding.toolbar, R.string.open, R.string.close);
    binding.drawerLayout.addDrawerListener(toggle);
    toggle.syncState();

    viewModel = new ViewModelProvider(this).get(EditorViewModel.class);
    editorManager = new EditorManager(this, binding, viewModel);
    viewModel.removeAllFiles();

    binding.tabLayout.addOnTabSelectedListener(
        new TabLayout.OnTabSelectedListener() {
          @Override
          public void onTabUnselected(TabLayout.Tab p1) {}

          @Override
          public void onTabReselected(TabLayout.Tab p1) {
            ActionData data = new ActionData();
            data.put("activity", MainActivity.this);

            ActionManager.getInstance()
                .fillMenu(MainActivity.this, p1.view, data, ActionPlaces.EDITOR);
          }

          @Override
          public void onTabSelected(TabLayout.Tab p1) {
            int position = p1.getPosition();
            CodeEditorView editor = editorManager.getEditorAtIndex(position);
            viewModel.setCurrentFile(position, editor.getFile());

            binding.searcher.bindEditor(editor);
            refreshSymbolInput(editor);
            invalidateOptionsMenu();
          }
        });

    ThemeRegistry.getInstance()
              .setTheme(Utils.isDarkMode(this) ? "vcspace_dark" : "vcspace_light");
    registerResultActivity();
    observeViewModel();
  }

  @Override
  public void onSharedPreferenceChanged(SharedPreferences pref, String key) {
    editorManager.onSharedPreferenceChanged(key);
  }

  @Override
  public boolean onCreateOptionsMenu(Menu menu) {
    getMenuInflater().inflate(R.menu.main_menu, menu);
    undo = menu.findItem(R.id.menu_undo);
    redo = menu.findItem(R.id.menu_redo);
    return super.onCreateOptionsMenu(menu);
  }

  @Override
  public boolean onPrepareOptionsMenu(Menu menu) {
    if (!viewModel.getOpenedFiles().isEmpty()) {
      menu.findItem(R.id.menu_save).setEnabled(true);
      menu.findItem(R.id.menu_save_as).setEnabled(true);
      menu.findItem(R.id.menu_save_all).setEnabled(true);
      menu.findItem(R.id.menu_undo).setVisible(true);
      menu.findItem(R.id.menu_redo).setVisible(true);
      menu.findItem(R.id.menu_edit).setVisible(true);

      File file = viewModel.getCurrentFile();
      if (file != null) {
        menu.findItem(R.id.menu_compile).setVisible(SimpleExecuter.isExecutable(file));
      }
      updateMenuItem.run();
    } else {
      menu.findItem(R.id.menu_save).setEnabled(false);
      menu.findItem(R.id.menu_save_as).setEnabled(false);
      menu.findItem(R.id.menu_save_all).setEnabled(false);
      menu.findItem(R.id.menu_undo).setVisible(false);
      menu.findItem(R.id.menu_redo).setVisible(false);
      menu.findItem(R.id.menu_compile).setVisible(false);
      menu.findItem(R.id.menu_edit).setVisible(false);
    }
    return super.onPrepareOptionsMenu(menu);
  }

  @Override
  public boolean onOptionsItemSelected(MenuItem item) {
    int id = item.getItemId();
    final CodeEditorView editor = editorManager.getCurrentEditor();
    switch (id) {
      case R.id.menu_undo:
        editor.undo();
        break;
      case R.id.menu_redo:
        editor.redo();
        break;
      case R.id.menu_save:
        editorManager.getCurrentEditor().save();
        ToastUtils.showShort(R.string.saved);
        break;
      case R.id.menu_save_as:
        saveAs(viewModel.getCurrentFile());
        break;
      case R.id.menu_save_all:
        editorManager.saveAllFiles(true);
        break;
      case R.id.menu_compile:
        editorManager.saveAllFiles(false);
        new SimpleExecuter(this, viewModel.getCurrentFile());
        break;
      case R.id.menu_format:
        // editor.formatCodeAsync();
        ToastUtils.showShort("Disabled action");
        break;
      case R.id.menu_search:
        binding.searcher.showAndHide();
        break;
      case R.id.menu_viewlogs:
        startActivity(new Intent(getApplicationContext(), LogViewActivity.class));
        break;
      case R.id.menu_settings:
        editorManager.saveAllFiles(false);
        startActivity(new Intent(getApplicationContext(), SettingsActivity.class));
        break;
      case R.id.menu_open_folder:
        ((ToolsFragment) getSupportFragmentManager().findFragmentByTag("tools_fragment"))
            .mStartForResult.launch(new Intent(Intent.ACTION_OPEN_DOCUMENT_TREE));
        break;
      case R.id.menu_open_recent:
        ((ToolsFragment) getSupportFragmentManager().findFragmentByTag("tools_fragment"))
            .treeViewFragment.tryOpenRecentFolder();
        if (!binding.drawerLayout.isDrawerOpen(GravityCompat.START))
          binding.drawerLayout.openDrawer(GravityCompat.START);
        break;
      case R.id.menu_new_file:
        createFile.launch("untitled");
        break;
      case R.id.menu_open_file:
        pickFile.launch("text/*");
        break;
    }
    return true;
  }

  @Override
  public void onBackPressed() {
    if (binding.drawerLayout.isDrawerOpen(GravityCompat.START)) {
      binding.drawerLayout.closeDrawer(GravityCompat.START);
      return;
    }
    if (binding.searcher.isShowing) {
      binding.searcher.showAndHide();
      return;
    }
    editorManager.saveAllFiles(false);
    super.onBackPressed();
  }

  private void registerResultActivity() {
    launcher =
        registerForActivityResult(
            new ActivityResultContracts.StartActivityForResult(),
            result -> {
              if (result.getResultCode() == RESULT_OK) {
                Uri uri = result.getData().getData();
                try {
                  OutputStream outputStream = getContentResolver().openOutputStream(uri);
                  outputStream.write(
                      editorManager.getCurrentEditor().getText().toString().getBytes());
                  outputStream.close();
                  editorManager.openFile(FileUtil.getFileFromUri(MainActivity.this, uri));
                } catch (IOException e) {
                  ILogger.error(LOG_TAG, Log.getStackTraceString(e));
                }
              }
            });
    createFile =
        registerForActivityResult(
            new ActivityResultContracts.CreateDocument("text/*"),
            uri -> {
              if (uri != null) {
                try {
                  editorManager.openFile(FileUtil.getFileFromUri(this, uri));
                } catch (IOException e) {
                  ILogger.error(LOG_TAG, Log.getStackTraceString(e));
                }
              }
            });
    pickFile =
        registerForActivityResult(
            new ActivityResultContracts.GetContent(),
            uri -> {
              if (uri != null) {
                try {
                  editorManager.openFile(FileUtil.getFileFromUri(this, uri));
                } catch (IOException e) {
                  ILogger.error(LOG_TAG, Log.getStackTraceString(e));
                }
              }
            });
  }

  private void observeViewModel() {
    viewModel.observeFiles(
        this,
        files -> {
          if (files.isEmpty()) {
            PreferencesUtils.getDefaultPrefs().unregisterOnSharedPreferenceChangeListener(this);
            binding.tabLayout.setVisibility(View.GONE);
            binding.layout.setVisibility(View.GONE);
            binding.noFileOpened.setVisibility(View.VISIBLE);
            binding.searcher.hide();
          } else {
            PreferencesUtils.getDefaultPrefs().registerOnSharedPreferenceChangeListener(this);
            binding.tabLayout.setVisibility(View.VISIBLE);
            binding.layout.setVisibility(View.VISIBLE);
            binding.noFileOpened.setVisibility(View.GONE);
          }
        });

    viewModel.getDisplayedFile().observe(this, index -> binding.container.setDisplayedChild(index));
  }

  private void refreshSymbolInput(CodeEditor editor) {
    binding.symbolInput.setSymbols(Symbol.baseSymbols());
    binding.symbolInput.bindEditor(editor);
  }

  private void saveAs(File fileToSave) {
    Intent intent = new Intent(Intent.ACTION_CREATE_DOCUMENT);
    intent.addCategory(Intent.CATEGORY_OPENABLE);
    intent.setType("text/*");
    intent.putExtra(Intent.EXTRA_TITLE, fileToSave.getName());

    launcher.launch(intent);
  }
}<|MERGE_RESOLUTION|>--- conflicted
+++ resolved
@@ -10,31 +10,27 @@
 import androidx.activity.result.ActivityResultLauncher;
 import androidx.activity.result.contract.ActivityResultContracts;
 import androidx.appcompat.app.ActionBarDrawerToggle;
+import androidx.appcompat.widget.PopupMenu;
 import androidx.core.view.GravityCompat;
 import androidx.lifecycle.ViewModelProvider;
 import com.blankj.utilcode.util.ToastUtils;
+import com.google.android.material.navigation.NavigationView;
 import com.google.android.material.tabs.TabLayout;
 import com.raredev.common.util.FileUtil;
 import com.raredev.common.util.ILogger;
 import com.raredev.common.util.Utils;
 import com.raredev.vcspace.R;
 import com.raredev.vcspace.SimpleExecuter;
+import com.raredev.vcspace.actions.Action;
 import com.raredev.vcspace.actions.ActionData;
 import com.raredev.vcspace.actions.ActionManager;
-import com.raredev.vcspace.actions.ActionPlaces;
 import com.raredev.vcspace.databinding.ActivityMainBinding;
 import com.raredev.vcspace.fragments.ToolsFragment;
 import com.raredev.vcspace.ui.editor.CodeEditorView;
 import com.raredev.vcspace.ui.editor.Symbol;
 import com.raredev.vcspace.ui.editor.manager.EditorManager;
 import com.raredev.vcspace.ui.viewmodel.EditorViewModel;
-<<<<<<< HEAD
-import com.raredev.vcspace.util.ILogger;
 import com.raredev.vcspace.util.PreferencesUtils;
-=======
-import io.github.rosemoe.sora.langs.textmate.registry.FileProviderRegistry;
-import io.github.rosemoe.sora.langs.textmate.registry.GrammarRegistry;
->>>>>>> bb4d7808
 import io.github.rosemoe.sora.langs.textmate.registry.ThemeRegistry;
 import io.github.rosemoe.sora.widget.CodeEditor;
 import java.io.File;
@@ -42,28 +38,18 @@
 import java.io.OutputStream;
 
 public class MainActivity extends VCSpaceActivity
-    implements SharedPreferences.OnSharedPreferenceChangeListener {
-  private final String LOG_TAG = MainActivity.class.getSimpleName();
+    implements SharedPreferences.OnSharedPreferenceChangeListener, NavigationView.OnNavigationItemSelectedListener{
+  protected final String LOG_TAG = MainActivity.class.getSimpleName();
   public ActivityMainBinding binding;
 
   public EditorViewModel viewModel;
   public EditorManager editorManager;
 
-  private MenuItem undo;
-  private MenuItem redo;
-
-  public final Runnable updateMenuItem =
-      () -> {
-        CodeEditorView editor = editorManager.getCurrentEditor();
-        if (editor != null) {
-          undo.setEnabled(editor.canUndo());
-          redo.setEnabled(editor.canRedo());
-        }
-      };
-
-  private ActivityResultLauncher<Intent> launcher;
-  private ActivityResultLauncher<String> createFile;
-  private ActivityResultLauncher<String> pickFile;
+  public final Runnable updateMenuItem = () -> invalidateOptionsMenu();
+
+  public ActivityResultLauncher<Intent> launcher;
+  public ActivityResultLauncher<String> createFile;
+  public ActivityResultLauncher<String> pickFile;
 
   @Override
   public View getLayout() {
@@ -74,6 +60,7 @@
   @Override
   public void onCreate() {
     setSupportActionBar(binding.toolbar);
+    binding.navEnd.setNavigationItemSelectedListener(this);
     ActionBarDrawerToggle toggle =
         new ActionBarDrawerToggle(
             this, binding.drawerLayout, binding.toolbar, R.string.open, R.string.close);
@@ -92,10 +79,11 @@
           @Override
           public void onTabReselected(TabLayout.Tab p1) {
             ActionData data = new ActionData();
-            data.put("activity", MainActivity.this);
-
-            ActionManager.getInstance()
-                .fillMenu(MainActivity.this, p1.view, data, ActionPlaces.EDITOR);
+            data.put(MainActivity.class, MainActivity.this);
+
+            PopupMenu pm = new PopupMenu(MainActivity.this, p1.view);
+            ActionManager.getInstance().fillMenu(pm.getMenu(), data, Action.Location.EDITOR);
+            pm.show();
           }
 
           @Override
@@ -110,8 +98,7 @@
           }
         });
 
-    ThemeRegistry.getInstance()
-              .setTheme(Utils.isDarkMode(this) ? "vcspace_dark" : "vcspace_light");
+    ThemeRegistry.getInstance().setTheme(Utils.isDarkMode(this) ? "vcspace_dark" : "vcspace_light");
     registerResultActivity();
     observeViewModel();
   }
@@ -123,50 +110,19 @@
 
   @Override
   public boolean onCreateOptionsMenu(Menu menu) {
-    getMenuInflater().inflate(R.menu.main_menu, menu);
-    undo = menu.findItem(R.id.menu_undo);
-    redo = menu.findItem(R.id.menu_redo);
+    ActionData data = new ActionData();
+    data.put(MainActivity.class, this);
+    data.put(EditorManager.class, editorManager);
+
+    ActionManager.getInstance().fillMenu(menu, data, Action.Location.MAIN_TOOLBAR);
     return super.onCreateOptionsMenu(menu);
   }
 
   @Override
-  public boolean onPrepareOptionsMenu(Menu menu) {
-    if (!viewModel.getOpenedFiles().isEmpty()) {
-      menu.findItem(R.id.menu_save).setEnabled(true);
-      menu.findItem(R.id.menu_save_as).setEnabled(true);
-      menu.findItem(R.id.menu_save_all).setEnabled(true);
-      menu.findItem(R.id.menu_undo).setVisible(true);
-      menu.findItem(R.id.menu_redo).setVisible(true);
-      menu.findItem(R.id.menu_edit).setVisible(true);
-
-      File file = viewModel.getCurrentFile();
-      if (file != null) {
-        menu.findItem(R.id.menu_compile).setVisible(SimpleExecuter.isExecutable(file));
-      }
-      updateMenuItem.run();
-    } else {
-      menu.findItem(R.id.menu_save).setEnabled(false);
-      menu.findItem(R.id.menu_save_as).setEnabled(false);
-      menu.findItem(R.id.menu_save_all).setEnabled(false);
-      menu.findItem(R.id.menu_undo).setVisible(false);
-      menu.findItem(R.id.menu_redo).setVisible(false);
-      menu.findItem(R.id.menu_compile).setVisible(false);
-      menu.findItem(R.id.menu_edit).setVisible(false);
-    }
-    return super.onPrepareOptionsMenu(menu);
-  }
-
-  @Override
-  public boolean onOptionsItemSelected(MenuItem item) {
+  public boolean onNavigationItemSelected(MenuItem item) {
     int id = item.getItemId();
     final CodeEditorView editor = editorManager.getCurrentEditor();
     switch (id) {
-      case R.id.menu_undo:
-        editor.undo();
-        break;
-      case R.id.menu_redo:
-        editor.redo();
-        break;
       case R.id.menu_save:
         editorManager.getCurrentEditor().save();
         ToastUtils.showShort(R.string.saved);
@@ -182,8 +138,7 @@
         new SimpleExecuter(this, viewModel.getCurrentFile());
         break;
       case R.id.menu_format:
-        // editor.formatCodeAsync();
-        ToastUtils.showShort("Disabled action");
+        editor.formatCodeAsync();
         break;
       case R.id.menu_search:
         binding.searcher.showAndHide();
@@ -217,8 +172,8 @@
 
   @Override
   public void onBackPressed() {
-    if (binding.drawerLayout.isDrawerOpen(GravityCompat.START)) {
-      binding.drawerLayout.closeDrawer(GravityCompat.START);
+    if (binding.drawerLayout.isOpen()) {
+      binding.drawerLayout.closeDrawers();
       return;
     }
     if (binding.searcher.isShowing) {
