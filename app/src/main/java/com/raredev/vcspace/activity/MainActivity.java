--- conflicted
+++ resolved
@@ -15,7 +15,6 @@
 import androidx.appcompat.app.ActionBarDrawerToggle;
 import androidx.appcompat.view.menu.MenuBuilder;
 import androidx.appcompat.widget.PopupMenu;
-import androidx.core.splashscreen.SplashScreen;
 import androidx.core.view.GravityCompat;
 import androidx.drawerlayout.widget.DrawerLayout;
 import androidx.lifecycle.ViewModelProvider;
@@ -149,7 +148,7 @@
     } else if (id == R.id.menu_open_file)  {
       pickFile.launch("text/*");
     } else if (id == R.id.menu_save) {
-      saveFile();
+      saveFile(true);
     } else if (id == R.id.menu_save_as) {
       Intent intent = new Intent(Intent.ACTION_CREATE_DOCUMENT);
       intent.addCategory(Intent.CATEGORY_OPENABLE);
@@ -236,70 +235,7 @@
   public void onSharedPreferenceChanged(SharedPreferences pref, String key) {
     EventBus.getDefault().post(new PreferenceChangedEvent(key));
   }
-<<<<<<< HEAD
-=======
   
-  @Override
-  public boolean onPrepareOptionsMenu(Menu menu) {
-    var editorView = getCurrentEditor();
-    if (editorView != null) {
-      var document = editorView.getDocument();
-      menu.findItem(R.id.menu_execute).setVisible(SimpleExecuter.isExecutable(document.getName()));
-      menu.findItem(R.id.menu_undo).setVisible(KeyboardUtils.isSoftInputVisible(this));
-      menu.findItem(R.id.menu_redo).setVisible(KeyboardUtils.isSoftInputVisible(this));
-      menu.findItem(R.id.menu_undo).setEnabled(editorView.getEditor().canUndo());
-      menu.findItem(R.id.menu_redo).setEnabled(editorView.getEditor().canRedo());
-      menu.findItem(R.id.menu_save).setEnabled(true);
-      menu.findItem(R.id.menu_save_as).setEnabled(true);
-      menu.findItem(R.id.menu_save_all).setEnabled(true);
-      menu.findItem(R.id.menu_editor).setVisible(true);
-    } else {
-      menu.findItem(R.id.menu_execute).setVisible(false);
-      menu.findItem(R.id.menu_undo).setVisible(false);
-      menu.findItem(R.id.menu_redo).setVisible(false);
-      menu.findItem(R.id.menu_save).setEnabled(false);
-      menu.findItem(R.id.menu_save_as).setEnabled(false);
-      menu.findItem(R.id.menu_save_all).setEnabled(false);
-      menu.findItem(R.id.menu_editor).setVisible(false);
-    }
-    return super.onPrepareOptionsMenu(menu);
-  }
-
-  @Override
-  public boolean onCreateOptionsMenu(Menu menu) {
-    getMenuInflater().inflate(R.menu.activity_main_menu, menu);
-    if (menu instanceof MenuBuilder menuBuilder) {
-      menuBuilder.setOptionalIconsVisible(true);
-    }
-    return super.onCreateOptionsMenu(menu);
-  }
-  
-  @Override
-  public boolean onOptionsItemSelected(MenuItem item) {
-    var id = item.getItemId();
-    var editorView = getCurrentEditor();
-
-    if (id == R.id.menu_execute) new SimpleExecuter(this, editorView.getDocument().toFile());
-    else if (id == R.id.menu_undo) editorView.undo();
-    else if (id == R.id.menu_redo) editorView.redo();
-    else if (id == R.id.menu_search) editorView.showAndHideSearcher();
-    else if (id == R.id.menu_search) editorView.getEditor().formatCodeAsync();
-    else if (id == R.id.menu_new_file) createFile.launch("untitled");
-    else if (id == R.id.menu_open_file) pickFile.launch("text/*");
-    else if (id == R.id.menu_save) saveFile(true);
-    else if (id == R.id.menu_save_as) {
-      Intent intent = new Intent(Intent.ACTION_CREATE_DOCUMENT);
-      intent.addCategory(Intent.CATEGORY_OPENABLE);
-      intent.setType("text/*");
-      intent.putExtra(Intent.EXTRA_TITLE, viewModel.getCurrentDocument().getName());
-      launcher.launch(intent);
-    } else if (id == R.id.menu_save_all) saveAllFiles(true);
-    else if (id == R.id.menu_logview) startActivity(new Intent(this, LogViewActivity.class));
-    else if (id == R.id.menu_settings) startActivity(new Intent(this, SettingsActivity.class));
-    return true;
-  }
->>>>>>> cb82fbe3
-
   private void setupDrawer() {
     DrawerLayout drawerLayout = binding.drawerLayout;
 
