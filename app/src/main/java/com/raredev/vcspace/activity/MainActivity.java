package com.raredev.vcspace.activity;

import android.content.Intent;
import android.content.SharedPreferences;
import android.net.Uri;
import android.util.Log;
import android.view.Menu;
import android.view.View;
import androidx.activity.result.ActivityResultLauncher;
import androidx.activity.result.contract.ActivityResultContracts;
import androidx.appcompat.app.ActionBarDrawerToggle;
import androidx.appcompat.view.menu.MenuBuilder;
import androidx.appcompat.widget.PopupMenu;
import androidx.core.view.GravityCompat;
import androidx.lifecycle.ViewModelProvider;
import com.blankj.utilcode.util.KeyboardUtils;
import com.google.android.material.tabs.TabLayout;
import com.google.gson.Gson;
import com.google.gson.reflect.TypeToken;
import com.raredev.vcspace.R;
import com.raredev.vcspace.databinding.ActivityMainBinding;
import com.raredev.vcspace.task.TaskExecutor;
import com.raredev.vcspace.ui.editor.CodeEditorView;
import com.raredev.vcspace.ui.editor.Symbol;
import com.raredev.vcspace.ui.viewmodel.EditorViewModel;
import com.raredev.vcspace.util.FileUtil;
import com.raredev.vcspace.util.ILogger;
import com.raredev.vcspace.util.PreferencesUtils;
import com.raredev.vcspace.util.ToastUtils;
import com.raredev.vcspace.util.UniqueNameBuilder;
import com.vcspace.actions.ActionData;
import com.vcspace.actions.ActionManager;
import com.vcspace.actions.location.DefaultLocations;
import io.github.rosemoe.sora.widget.CodeEditor;
import java.io.File;
import java.io.IOException;
import java.io.OutputStream;
import java.util.ArrayList;
import java.util.HashMap;
import java.util.List;
import java.util.Map;

public class MainActivity extends VCSpaceActivity
    implements SharedPreferences.OnSharedPreferenceChangeListener {
  protected final String LOG_TAG = MainActivity.class.getSimpleName();
  public ActivityMainBinding binding;

  public EditorViewModel viewModel;

  public ActivityResultLauncher<Intent> launcher;
  public ActivityResultLauncher<String> createFile;
  public ActivityResultLauncher<String> pickFile;

  @Override
  public View getLayout() {
    binding = ActivityMainBinding.inflate(getLayoutInflater());
    return binding.getRoot();
  }

  @Override
  public void onCreate() {
    setSupportActionBar(binding.toolbar);

    ActionBarDrawerToggle toggle =
        new ActionBarDrawerToggle(
            this, binding.drawerLayout, binding.toolbar, R.string.open, R.string.close);
    binding.drawerLayout.addDrawerListener(toggle);
    toggle.syncState();

    viewModel = new ViewModelProvider(this).get(EditorViewModel.class);
    viewModel.removeAllFiles();

    binding.tabLayout.addOnTabSelectedListener(
        new TabLayout.OnTabSelectedListener() {
          @Override
          public void onTabUnselected(TabLayout.Tab p1) {}

          @Override
          public void onTabReselected(TabLayout.Tab p1) {
            PopupMenu pm = new PopupMenu(MainActivity.this, p1.view);

            ActionData data = new ActionData();
            data.put(MainActivity.class, MainActivity.this);
            ActionManager.getInstance().fillMenu(pm.getMenu(), data, DefaultLocations.FILE_TAB);

            pm.show();
          }

          @Override
          public void onTabSelected(TabLayout.Tab p1) {
            var position = p1.getPosition();
            var editor = getEditorAtIndex(position);
            viewModel.setCurrentFile(position, editor.getFile());

            binding.searcher.bindEditor(editor);

            saveRecentlyOpenedFiles();
            invalidateOptionsMenu();
          }
        });

    KeyboardUtils.registerSoftInputChangedListener(
        this,
        new KeyboardUtils.OnSoftInputChangedListener() {
          @Override
          public void onSoftInputChanged(int i) {
            if (i > 1 && getCurrentEditor() != null) {
              binding.symbolInput.setVisibility(View.VISIBLE);
              refreshSymbolInput(getCurrentEditor());
            } else {
              binding.symbolInput.setVisibility(View.GONE);
              binding.symbolInput.clear();
            }
            invalidateOptionsMenu();
          }
        });

    getLifecycle().addObserver(new LifecyclerObserver());
    registerResultActivity();
    observeViewModel();

    //openRecentlyOpenedFiles();
  }

  @Override
  public void onBackPressed() {
    if (binding.drawerLayout.isDrawerOpen(GravityCompat.START)) {
      binding.drawerLayout.closeDrawer(GravityCompat.START);
      return;
    }
    if (binding.searcher.isShowing) {
      binding.searcher.showAndHide();
      return;
    }
    TabLayout.Tab tab = binding.tabLayout.getTabAt(0);
    if (tab != null && !tab.isSelected()) {
      binding.tabLayout.selectTab(tab, true);
      return;
    }
    saveRecentlyOpenedFiles();
    saveAllFiles(false);
    super.onBackPressed();
  }

  @Override
  protected void onStart() {
    super.onStart();
    PreferencesUtils.getDefaultPrefs().registerOnSharedPreferenceChangeListener(this);
  }

  @Override
  protected void onDestroy() {
    super.onDestroy();
    PreferencesUtils.getDefaultPrefs().unregisterOnSharedPreferenceChangeListener(this);
  }

  @Override
  protected void onResume() {
    super.onResume();
    invalidateOptionsMenu();
  }

  @Override
  public void onSharedPreferenceChanged(SharedPreferences pref, String key) {
    for (int i = 0; i < viewModel.getOpenedFileCount(); i++) {
      CodeEditorView editor = getEditorAtIndex(i);
      if (editor != null) {
        editor.onSharedPreferenceChanged(key);
      }
    }
  }

  @Override
  public boolean onPrepareOptionsMenu(Menu menu) {
    menu.clear();
    ActionData data = new ActionData();
    data.put(MainActivity.class, this);

    ActionManager.getInstance().fillMenu(menu, data, DefaultLocations.MAIN_TOOLBAR);
    return true;
  }

  @Override
  public boolean onCreateOptionsMenu(Menu menu) {
    if (menu instanceof MenuBuilder) {
      ((MenuBuilder) menu).setOptionalIconsVisible(true);
    }
    return true;
  }

<<<<<<< HEAD
  @Override
  public boolean onNavigationItemSelected(MenuItem item) {
    int id = item.getItemId();
    if (id == R.id.menu_viewlogs) {
      saveAllFiles(false);
      startActivity(new Intent(getApplicationContext(), LogViewActivity.class));
    } else if (id == R.id.menu_settings) {
      saveAllFiles(false);
      startActivity(new Intent(getApplicationContext(), SettingsActivity.class));
    }
    binding.drawerLayout.closeDrawers();
    return true;
  }

=======
>>>>>>> c84a0e27
  private void registerResultActivity() {
    launcher =
        registerForActivityResult(
            new ActivityResultContracts.StartActivityForResult(),
            result -> {
              if (result.getResultCode() == RESULT_OK) {
                Uri uri = result.getData().getData();
                try {
                  OutputStream outputStream = getContentResolver().openOutputStream(uri);
                  outputStream.write(getCurrentEditor().getText().toString().getBytes());
                  outputStream.close();
                  openFile(FileUtil.getFileFromUri(this, uri));
                } catch (IOException e) {
                  ILogger.error(LOG_TAG, Log.getStackTraceString(e));
                }
              }
            });
    createFile =
        registerForActivityResult(
            new ActivityResultContracts.CreateDocument("text/*"),
            uri -> {
              if (uri != null) {
                try {
                  openFile(FileUtil.getFileFromUri(this, uri));
                } catch (IOException e) {
                  ILogger.error(LOG_TAG, Log.getStackTraceString(e));
                }
              }
            });
    pickFile =
        registerForActivityResult(
            new ActivityResultContracts.GetContent(),
            uri -> {
              if (uri != null) {
                try {
                  openFile(FileUtil.getFileFromUri(this, uri));
                } catch (IOException e) {
                  ILogger.error(LOG_TAG, Log.getStackTraceString(e));
                }
              }
            });
  }

  private void observeViewModel() {
    viewModel.observeFiles(
        this,
        files -> {
          if (files.isEmpty()) {
            binding.editorContainer.setVisibility(View.GONE);
            binding.noFileOpened.setVisibility(View.VISIBLE);
            binding.searcher.hide();

            invalidateOptionsMenu();
          } else {
            binding.editorContainer.setVisibility(View.VISIBLE);
            binding.noFileOpened.setVisibility(View.GONE);
          }
          saveRecentlyOpenedFiles();
        });

    viewModel.getDisplayedFile().observe(this, index -> binding.container.setDisplayedChild(index));
  }

  private void refreshSymbolInput(CodeEditor editor) {
    binding.symbolInput.setSymbols(Symbol.baseSymbols());
    binding.symbolInput.bindEditor(editor);
  }

  public void openFile(File file) {
    binding.drawerLayout.closeDrawers();
    if (file == null) {
      return;
    }
    if (!file.isFile() || !file.exists()) {
      return;
    }
    int index = openFileAndGetIndex(file);
    setCurrent(index);
  }

  private int openFileAndGetIndex(File file) {
    int openedFileIndex = findIndexOfEditorByFile(file);
    if (openedFileIndex != -1) {
      return openedFileIndex;
    }
    int index = viewModel.getOpenedFileCount();

    CodeEditorView editor = new CodeEditorView(this, file);
    editor.subscribeContentChangeEvent(() -> onEditorContentChanged(file));
    binding.container.addView(editor);

    TabLayout.Tab tabItem = binding.tabLayout.newTab();
    tabItem.setText(file.getName());

    binding.tabLayout.addTab(tabItem, index, false);
    viewModel.addFile(file);
    updateTabs();
    return index;
  }

  public void closeFile(int index) {
    if (index >= 0 && index < viewModel.getOpenedFileCount()) {
      CodeEditorView editor = getEditorAtIndex(index);
      if (editor != null) editor.release();

      viewModel.removeFile(index);
      binding.tabLayout.removeTabAt(index);
      binding.container.removeViewAt(index);
      updateTabs();
    }
    binding.tabLayout.requestLayout();
  }

  public void closeOthers() {
    File file = viewModel.getCurrentFile();
    if (file == null) {
      return;
    }
    int index = 0;

    while (viewModel.getOpenedFileCount() != 1) {
      CodeEditorView editor = getEditorAtIndex(index);

      if (editor != null) {
        if (file != editor.getFile()) {
          closeFile(index);
        } else {
          index = 1;
        }
      }
    }
    int size = viewModel.getOpenedFileCount() - 1;
    viewModel.setCurrentFile(size, file);
    setCurrent(size);
  }

  public void closeAllFiles() {
    if (viewModel.getOpenedFiles().isEmpty()) {
      return;
    }
    for (int i = 0; i < viewModel.getOpenedFileCount(); i++) {
      CodeEditorView editor = getEditorAtIndex(i);
      if (editor != null) {
        editor.release();
      }
    }

    viewModel.removeAllFiles();
    binding.tabLayout.removeAllTabs();
    binding.tabLayout.requestLayout();
    binding.container.removeAllViews();
  }

  public void saveFile() {
    if (!viewModel.getOpenedFiles().isEmpty()) {
      getCurrentEditor().save();

      ToastUtils.showShort(getString(R.string.saved), ToastUtils.TYPE_SUCCESS);

      invalidateOptionsMenu();
      updateTabs();
    }
  }

  public void saveAllFiles(boolean showMsg) {
    if (!viewModel.getOpenedFiles().isEmpty()) {
      for (int i = 0; i < viewModel.getOpenedFileCount(); i++) {
        getEditorAtIndex(i).save();
      }

      if (showMsg) {
        ToastUtils.showShort(getString(R.string.saved_files), ToastUtils.TYPE_SUCCESS);
      }
      updateTabs();
    }
  }

  public void onFileDeleted() {
    List<File> deletedFiles = new ArrayList<>();
    for (int i = 0; i < viewModel.getOpenedFileCount(); i++) {
      File openedFile = viewModel.getOpenedFiles().get(i);
      if (!openedFile.exists()) {
        deletedFiles.add(openedFile);
      }
    }
    removeDeletedFiles(deletedFiles);
  }

  private void removeDeletedFiles(List<File> deletedFiles) {
    for (File deletedFile : deletedFiles) {
      closeFile(viewModel.getOpenedFiles().indexOf(deletedFile));
    }
  }

  public int findIndexOfEditorByFile(File file) {
    for (int i = 0; i < viewModel.getOpenedFileCount(); i++) {
      File openedFile = viewModel.getOpenedFiles().get(i);
      if (openedFile.getAbsolutePath().equals(file.getAbsolutePath())) {
        return i;
      }
    }
    return -1;
  }

  public CodeEditorView getEditorAtIndex(int index) {
    return (CodeEditorView) binding.container.getChildAt(index);
  }

  public CodeEditorView getCurrentEditor() {
    return (CodeEditorView) binding.container.getChildAt(viewModel.getCurrentFileIndex());
  }

  private void saveRecentlyOpenedFiles() {
    List<File> openedFiles = viewModel.getOpenedFiles();

    String json = new Gson().toJson(openedFiles);

    SharedPreferences.Editor editor = PreferencesUtils.getDefaultPrefs().edit();
    editor.putString("openedFiles", json);
    editor.putInt("selectedFile", viewModel.getCurrentFileIndex());
    editor.apply();
  }

  private void openRecentlyOpenedFiles() {
    try {
      SharedPreferences pref = PreferencesUtils.getDefaultPrefs();
      String json = pref.getString("openedFiles", "");
      List<File> recentlyOpenedFiles =
          new Gson().fromJson(json, new TypeToken<List<File>>() {}.getType());

      for (File file : recentlyOpenedFiles) {
        if (file == null) {
          return;
        }
        if (!file.isFile() || !file.exists()) {
          return;
        }
        openFileAndGetIndex(file);
      }
      setCurrent(pref.getInt("selectedFile", -1));
    } catch (Throwable e) {
      ILogger.error(LOG_TAG, Log.getStackTraceString(e));
    }
  }

  private void setCurrent(int index) {
    final var tab = binding.tabLayout.getTabAt(index);
    if (tab != null && index >= 0 && !tab.isSelected()) {
      binding.tabLayout.selectTab(tab, true);
    }
  }
  
  private void onEditorContentChanged(File file) {
    int index = findIndexOfEditorByFile(file);
    if (index == -1) {
      return;
    }

    TabLayout.Tab tab = binding.tabLayout.getTabAt(index);
    if (tab == null) {
      return;
    }

    String name = tab.getText().toString();
    if (name.startsWith("• ")) {
      return;
    }
    tab.setText("• " + name);
    invalidateOptionsMenu();
  }

  private void updateTabs() {
    TaskExecutor.executeAsyncProvideError(
        () -> {
          Map<Integer, String> names = getUniqueNames();
          return names;
        },
        (result, error) -> {
          if (result == null || error != null) {
            return;
          }

          result.forEach(
              (index, name) -> {
                TabLayout.Tab tab = binding.tabLayout.getTabAt(index);
                if (tab != null) {
                  tab.setText(name);
                }
              });
        });
  }

  private Map<Integer, String> getUniqueNames() {
    List<File> files = viewModel.getOpenedFiles();
    Map<String, Integer> dupliCount = new HashMap<>();
    Map<Integer, String> names = new HashMap<>();
    UniqueNameBuilder<File> nameBuilder = new UniqueNameBuilder<>("", File.separator);

    for (File file : files) {
      int count = dupliCount.getOrDefault(file.getName(), 0);
      dupliCount.put(file.getName(), ++count);
      nameBuilder.addPath(file, file.getPath());
    }

    for (int i = 0; i < binding.tabLayout.getTabCount(); i++) {
      File file = files.get(i);
      int count = dupliCount.getOrDefault(file.getName(), 0);
      boolean isModified = getEditorAtIndex(i).isModified();
      String name = (count > 1) ? nameBuilder.getShortPath(file) : file.getName();
      if (isModified) {
        name = "• " + name;
      }
      names.put(i, name);
    }
    return names;
  }
}<|MERGE_RESOLUTION|>--- conflicted
+++ resolved
@@ -188,23 +188,6 @@
     return true;
   }
 
-<<<<<<< HEAD
-  @Override
-  public boolean onNavigationItemSelected(MenuItem item) {
-    int id = item.getItemId();
-    if (id == R.id.menu_viewlogs) {
-      saveAllFiles(false);
-      startActivity(new Intent(getApplicationContext(), LogViewActivity.class));
-    } else if (id == R.id.menu_settings) {
-      saveAllFiles(false);
-      startActivity(new Intent(getApplicationContext(), SettingsActivity.class));
-    }
-    binding.drawerLayout.closeDrawers();
-    return true;
-  }
-
-=======
->>>>>>> c84a0e27
   private void registerResultActivity() {
     launcher =
         registerForActivityResult(
